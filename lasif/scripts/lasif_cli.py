--- conflicted
+++ resolved
@@ -242,7 +242,7 @@
                         help="maximum magnitude off events to add")
     parser.add_argument("min_distance", type=float,
                         help="The minimum acceptable distance to the next "
-                            "closest event in km.")
+                             "closest event in km.")
     parser.add_argument("--min_year", default=None, type=int,
                         help="minimum year from which to add events")
     parser.add_argument("--max_year", default=None, type=int,
@@ -499,8 +499,6 @@
     parser.add_argument("model_name", help="name of the model")
     model_name = parser.parse_args(args).model_name
 
-    from lasif import ses3d_models
-
     comm = _find_project_comm(".")
     comm.models.plot(model_name)
 
@@ -567,7 +565,6 @@
     parser = parser.parse_args(args)
     event_name = parser.event_name
     verbose = parser.v
-
 
     comm = _find_project_comm(".")
     if not comm.events.has_event(event_name):
@@ -745,7 +742,7 @@
     ad_src_directory = os.path.join(comm.project.paths["adjoint_sources"],
                                     event_name, long_iteration_name)
     window_manager = WindowGroupManager(window_directory, long_iteration_name,
-                                         event_name)
+                                        event_name)
     adj_src_manager = AdjointSourceManager(ad_src_directory)
 
     MisfitGUI(event, iterator, comm.project, window_manager,
@@ -839,7 +836,7 @@
     from_iteration = args.from_iteration
     to_iteration = args.to_iteration
 
-    proj = _find_project_root(".")
+    proj = _find_project_comm(".")
 
     # Get some information about the iteration.
     iterations = proj.get_iteration_dict()
@@ -1095,14 +1092,7 @@
         # Managers from.
         window_directory_from = os.path.join(
             proj.paths["windows"], event_name, long_iteration_name_from)
-<<<<<<< HEAD
-        ad_src_directory_from = os.path.join(
-            proj.paths["adjoint_sources"], event_name,
-            long_iteration_name_from)
-        window_manager_from = WindowGroupManager(
-=======
         window_manager_from = MisfitWindowManager(
->>>>>>> 42076e1c
             window_directory_from, long_iteration_name_from, event_name)
 
         # Managers to.
@@ -1114,19 +1104,6 @@
             window_directory_to, long_iteration_name_to, event_name)
         adj_src_manager_to = AdjointSourceManager(ad_src_directory_to)
 
-<<<<<<< HEAD
-        print (window_manager_from, adj_src_manager_from, window_manager_to,
-               adj_src_manager_to)
-
-        # Loop over all new data.
-        iterator = proj.data_synthetic_iterator(event_name, to_iteration)
-        for data_set in iterator:
-            for component in ["Z", "N", "E"]:
-                data = data_set.data.select(component=component)[0]
-                synth = data_set.synthetics.select(channel=component)[0]
-                print(data, synth)
-            raise NotImplementedError
-=======
         old_windows = window_manager_from.list_windows()
         new_windows = window_manager_to.list_windows()
 
@@ -1157,7 +1134,6 @@
                         window_manager_to, adj_src_manager_to)
                     sys.stdout.write(".")
                     sys.stdout.flush()
->>>>>>> 42076e1c
 
 
 @command_group("Iteration Management")
@@ -1277,7 +1253,7 @@
     window_manager = comm.windows.get(event_name, iteration_name)
     for window_group in window_manager:
         window_group.plot(show=False, filename=os.path.join(output_folder,
-            "%s.png" % window_group.channel_id))
+                          "%s.png" % window_group.channel_id))
         sys.stdout.write(".")
         sys.stdout.flush()
     print("\nDone")
@@ -1370,7 +1346,6 @@
         if st["missing_synthetic"]:
             print("\t\tLacks synthetic data for %i stations" %
                   len(st["missing_synthetic"]))
-
 
 
 def lasif_tutorial(parser, args):
